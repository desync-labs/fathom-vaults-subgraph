--- conflicted
+++ resolved
@@ -13,21 +13,18 @@
     "remove:local": "graph remove --node http://localhost:8020/ vaults-subgraph subgraph.yaml",
     "deploy:local": "graph deploy --node http://localhost:8020/ --ipfs http://localhost:5001  vaults-subgraph subgraph.yaml",
 
-<<<<<<< HEAD
     "create:k8s": "graph create --node http://graph-service:8020 vaults-subgraph subgraph.yaml",
     "remove:k8s": "graph remove --node http://graph-service:8020 vaults-subgraph subgraph.yaml",
     "deploy:k8s": "graph deploy --node http://graph-service:8020 --ipfs http://ipfs-service:5001  vaults-subgraph subgraph.yaml",
 
-    "create:k8s:sepolia": "graph create --node http://sepolia-graph-node-service.graph-node:8020 vaults-subgraph subgraph.yaml",
-    "remove:k8s:sepolia": "graph remove --node http://sepolia-graph-node-service.graph-node:8020 vaults-subgraph subgraph.yaml",
-    "deploy:k8s:sepolia": "graph deploy --node http://sepolia-graph-node-service.graph-node:8020 --ipfs http://ipfs-service.graph-node:5001  vaults-subgraph subgraph.yaml",
+    "create:k8s:sepolia": "graph create --node http://sepolia-graph-node-service.graph-node:8020 vaults-subgraph",
+    "remove:k8s:sepolia": "graph remove --node http://sepolia-graph-node-service.graph-node:8020 vaults-subgraph",
+    "deploy:k8s:sepolia": "graph deploy --node http://sepolia-graph-node-service.graph-node:8020 --ipfs http://ipfs-service.graph-node:5001 --version-label v0.0.1 vaults-subgraph",
 
-=======
-    "create:k8s:apothem": "graph create --node http://apothem-graph-node-service:8020/ vaults-subgraph subgraph.yaml",
-    "remove:k8s:apothem": "graph remove --node http://apothem-graph-node-service:8020/ vaults-subgraph subgraph.yaml",
-    "deploy:k8s:apothem": "graph deploy --node http://apothem-graph-node-service:8020/ --ipfs http://ipfs-service:5001  vaults-subgraph subgraph.yaml",
+    "create:k8s:apothem": "graph create --node http://apothem-graph-node-service:8020/ vaults-subgraph",
+    "remove:k8s:apothem": "graph remove --node http://apothem-graph-node-service:8020/ vaults-subgraph",
+    "deploy:k8s:apothem": "graph deploy --node http://apothem-graph-node-service:8020/ --ipfs http://ipfs-service:5001 --version-label v0.0.1 vaults-subgraph",
     
->>>>>>> abab26ac
     "prep:addresses:apothem:dev": "ts-node config/apothemAddressScript.ts dev && mustache ./config/generatedAddresses.json ./config/addresses.template.ts > ./config/addresses.ts",
     "prep:apothem:dev": "yarn clean && yarn prep:addresses:apothem:dev && mustache ./config/generatedAddresses.json subgraph.template.yaml > subgraph.yaml && graph codegen && graph build",
 
@@ -38,7 +35,7 @@
     "prep:xinfin:xinfin": "yarn clean && yarn prep:addresses:xinfin:xinfin && mustache ./config/generatedAddresses.json subgraph.template.yaml > subgraph.yaml && graph codegen && graph build"
   },
   "dependencies": {
-    "@graphprotocol/graph-cli": "^0.20.0",
+    "@graphprotocol/graph-cli": "^0.21.3",
     "@graphprotocol/graph-ts": "^0.20.0"
   },
   "devDependencies": {
